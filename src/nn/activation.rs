use std::ops::{Add, Mul};

use crate::prelude::*;

/// Rectified Linear Unit activation function
pub struct ReLU;

impl InitModule for ReLU {
    fn initialize(_: &mut Graph) -> Self {
        Self
    }
}

impl SerializeModule for ReLU {
    fn serialize(&self, _: &mut Serializer) {}
}

impl<S: Shape> Module<GraphTensor<S>> for ReLU {
    type Output = GraphTensor<S>;

    fn forward(&self, input: GraphTensor<S>) -> Self::Output {
        input.relu()
    }
}

/// Sigmoid activation function
pub struct Sigmoid;

impl InitModule for Sigmoid {
    fn initialize(_: &mut Graph) -> Self {
        Self
    }
}

impl SerializeModule for Sigmoid {
    fn serialize(&self, _: &mut Serializer) {}
}

impl<S: ConstShape> Module<GraphTensor<S>> for Sigmoid {
    type Output = GraphTensor<S>;

    fn forward(&self, input: GraphTensor<S>) -> Self::Output {
        input.sigmoid()
    }
}

/// Swish activation function
pub struct Swish;

impl InitModule for Swish {
    fn initialize(_: &mut Graph) -> Self {
        Self
    }
}

impl SerializeModule for Swish {
    fn serialize(&self, _: &mut Serializer) {}
}

impl<S: ConstShape> Module<GraphTensor<S>> for Swish {
    type Output = GraphTensor<S>;

    fn forward(&self, input: GraphTensor<S>) -> Self::Output {
        input.swish()
    }
}

/// Tanh activation function
pub struct Tanh;

impl InitModule for Tanh {
    fn initialize(_: &mut Graph) -> Self {
        Self
    }
}

impl SerializeModule for Tanh {
    fn serialize(&self, _: &mut Serializer) {}
}

impl<S: ConstShape> Module<GraphTensor<S>> for Tanh {
    type Output = GraphTensor<S>;

    fn forward(&self, input: GraphTensor<S>) -> Self::Output {
        input.tanh()
    }
}

/// RMSNorm activation function
pub struct RMSNorm<const DIM: usize> {
    pub weight: GraphTensor<R1<DIM>>,
}

impl<const DIM: usize> InitModule for RMSNorm<DIM> {
    fn initialize(cx: &mut Graph) -> Self {
        let s = Self {
            weight: cx.new_tensor("RMSNorm Weight"),
        };
        s.weight.set(vec![1.0; DIM]);
        s
    }
}

impl<const DIM: usize> SerializeModule for RMSNorm<DIM> {
    fn serialize(&self, s: &mut Serializer) {
        s.tensor("weight", self.weight);
    }
}

impl<const DIM: usize> Module<GraphTensor<R1<DIM>>> for RMSNorm<DIM> {
    type Output = GraphTensor<R1<DIM>>;

    fn forward(&self, input: GraphTensor<R1<DIM>>) -> Self::Output {
        (input * input)
            .mean_reduce::<_, Axis<0>>()
            .add(1e-6)
            .sqrt()
            .recip()
            .expand()
            .mul(input)
            .mul(self.weight)
    }
}

impl<S: Dimension, const DIM: usize> Module<GraphTensor<(S, Const<DIM>)>> for RMSNorm<DIM> {
    type Output = GraphTensor<(S, Const<DIM>)>;

    fn forward(&self, input: GraphTensor<(S, Const<DIM>)>) -> Self::Output {
        (input * input)
            .mean_reduce::<_, Axis<1>>()
            .add(1e-6)
            .sqrt()
            .recip()
            .expand()
            .mul(input)
            .mul(self.weight.expand())
    }
}

impl<B: Dimension, S: Dimension, const DIM: usize> Module<GraphTensor<(B, S, Const<DIM>)>>
    for RMSNorm<DIM>
{
    type Output = GraphTensor<(B, S, Const<DIM>)>;

    fn forward(&self, input: GraphTensor<(B, S, Const<DIM>)>) -> Self::Output {
<<<<<<< HEAD
        // input.debug("inp");
=======
>>>>>>> 7e58e1f2
        (input * input)
            .mean_reduce::<_, Axis<2>>()
            .add(1e-6)
            .sqrt()
            .recip()
            .expand()
            .mul(input)
            .mul(self.weight.expand())
    }
}

#[cfg(test)]
mod tests {
    use super::ReLU;
    use crate::{
        nn::linear::Linear,
        prelude::{Module, *},
        tests::assert_close,
    };
    use dfdx::prelude::{Module as DfdxModule, *};

    #[test]
    fn test_relu_and_linear() {
        // Test single and batch, unoptimized and optimized
        let mut cx = Graph::new();
        let batch = cx.new_tensor::<R2<2, 3>>("Input");
        let a = cx.new_tensor::<R1<3>>("Input");

        let model: (Linear<3, 4>, ReLU, Linear<4, 2>) = InitModule::initialize(&mut cx);
        model
            .0
            .weight
            .set(vec![1., 2., 3., 1., 2., 3., 1., 2., 3., 1., 2., 3.]);
        model.2.weight.set(vec![1., 2., 3., 1., 2., 3., 1., 2.]);
        let b = model.forward(a);
        let batch_out = model.forward(batch);

        a.set(vec![1.0, 2.0, 3.0]);
        batch.set(vec![1.0, 2.0, 3.0, 1.0, 2.0, 3.0]);
        b.mark();
        batch_out.mark();
        cx.execute();

        let unoptimized_b = b.data();
        let unoptimized_batch_out = batch_out.data();

        cx.optimize(<(CPUOptimizer, GenericOptimizer)>::default());
        cx.execute();

        assert_close(&unoptimized_b, &b.data());
        assert_close(&unoptimized_batch_out, &batch_out.data());

        // Test against dfdx
        let dev = Cpu::default();
        let mut model = <(
            dfdx::nn::modules::builders::UnbiasedLinear<3, 4>,
            dfdx::nn::modules::builders::ReLU,
            dfdx::nn::modules::builders::UnbiasedLinear<4, 2>,
        )>::build_on_device(&dev);
        // Set weights
        model.0.weight = dev
            .tensor_from_vec(
                vec![1., 2., 3., 1., 2., 3., 1., 2., 3., 1., 2., 3.],
                (dfdx::shapes::Const::<3>, dfdx::shapes::Const::<4>),
            )
            .permute();
        model.2.weight = dev
            .tensor_from_vec(
                vec![1., 2., 3., 1., 2., 3., 1., 2.],
                (dfdx::shapes::Const::<4>, dfdx::shapes::Const::<2>),
            )
            .permute();
        let a = dev.tensor_from_vec(vec![1.0, 2.0, 3.0], (dfdx::shapes::Const::<3>,));
        let d_batch = dev.tensor_from_vec(
            vec![1.0, 2.0, 3.0, 1.0, 2.0, 3.0],
            (dfdx::shapes::Const::<2>, dfdx::shapes::Const::<3>),
        );
        let out = model.forward(a);
        let d_batch_out = model.forward(d_batch);

        assert_close(&unoptimized_b, &out.as_vec());
        assert_close(&unoptimized_batch_out, &d_batch_out.as_vec());
    }
}<|MERGE_RESOLUTION|>--- conflicted
+++ resolved
@@ -143,10 +143,6 @@
     type Output = GraphTensor<(B, S, Const<DIM>)>;
 
     fn forward(&self, input: GraphTensor<(B, S, Const<DIM>)>) -> Self::Output {
-<<<<<<< HEAD
-        // input.debug("inp");
-=======
->>>>>>> 7e58e1f2
         (input * input)
             .mean_reduce::<_, Axis<2>>()
             .add(1e-6)
